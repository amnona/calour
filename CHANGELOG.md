# calour changelog

<<<<<<< HEAD
## Version 2024.8.31

Bug Fixes:
* Update code and unit tests to work with new version of numpy/pandas/scipy/matplotlib (some of the functions are deprecated in newer versions)
* Bump requirements for numpy/pandas/scipy/matplotlib/python
=======
## Version 2024.8.29
New Features:
* Support lists for sample_metadata and feature_metadata in Experiment.__init__()

Bug Fixes:
* Raise error when plotting a heatmap for an empty experiment
>>>>>>> 8392733a

## Version 2024.5.30
add mRNAExperiment class for handling rna-seq data. interactive heatmap gene information is via the rna_calour module using Harmonizome server (https://maayanlab.cloud/Harmonizome)

## Version 2024.5.16
Bug Fixes:
* update diff_abundance() to work with numeric columns (previously raised an exception)

## Version 2023.4.22

Bug Fixes:
* update the Experiment.plot() function so works also with matplotlib > 3.7

## Version 2022.9.8

Other changes:
* Add type hints to function return values
* Create Experiment.info dict and populate with md5s if not provided when creating a new experiment

Other changes:
* Add type hints to function return values
* Create Experiment.info dict and populate with md5s if not provided when creating a new experiment

## Version 2022.7.1
Incompatible changes:
* Change default join_metadata_fields() inplace parameter to False
* In plot_diff_abundance_enrichment(), plot_enrichment(), Replaced enriched_exp_color parameter with labels_kwargs, numbers_kwargs, to enable better control of the barplot labels

Bug Fixes:
* Fix join_metadata_fields() to use axis='s' by default
* Fix join_experiments() to update exp.info['sample_metadata_md5'] and exp.info['data_md5']
* Fix join_experiments() to make field parameter optional, enable joining when field already exists in the experiment, and update the doc
* Fix join_experiments_featurewise() to make field parameter optional, enable joining when field already exists in the experiment, and update the doc
* Fix join_metadata() to use axis='s' by default
* Remove normalization check from filter_by_data()
* Fix heatmap() to copy the colormap to avoid matplotlib depracation warning (modifying the state of a globally registered colormap)
* Fix experiment read functions to show by default only the summary and first 5 samples without data/without metadata

## Version 2020.8.6

Incompatible changes:
* Change random_seed to work with numpy.random.default_rng. This may cause different random numbers compared to the old versions using numpy.random.seed().
* Change parameter names in some functions
* Rename filter_abundance() to filter_sum(abundance)
* Other backwards incompatible function API changes and code refactoring.

New features:
* Add RatioExperiment for working with ratios between two groups of features
* Add random_seed option to tranforming.permute_data()
* Add bad_color parameter to heatmap() and derivative functions
* Add more methods for MS1Experiment
* Add q-values (correted p-values) to dsfdr and derivative functions. This is manifested in a new feature_metadata field ("qval") for results of diff_abundance() / correlation()
* improved GUI for qt5 heatmap database enrichment results.
* Add `read_qiime2()` function to enable reading of qiime2 feature tables artifacts with the associated representative sequences and taxonomy artifacts (without the need to install qiime2)
* Add `Experiment.validate()`.
* Change default color scale in heatmap plot to linear scale for `Experiment` and log scale for `AmpliconExperiment` and `MS1Experiment`.
* Move to pytest for unit tests and doctests.
* Add new mechanism to register a function to a class as a method automatically. In order for a function to be registerred to a class, it must be a public function and has type hint of the class type for its first function parameter and return value.
* Clean and improve API documentation.

Other changes:
* make scikit-bio an optional dependency (needed only when processing dendrograms)

## Version 2019.5.1

* Add `reverse` parameter to the sorting functions.
* Fix minor documentation formatting issues
* Update installation instruction with conda install from conda-forge
* Change the column names added to `Experiment.feature_metadata` after running `Experiment.correlation` or `Experiment.diff_abundance`

## Version 2018.10.1

* Add notebook tutorial for `calour.training` module for classification and regression.
* Add notebook tutorial for metabolome data analysis
* Add plot functions in `calour.training` module
* Fix a bug in `Expriment.aggregate_by_metadata` when the number in the data table is overflow the int type.
* Add CONTRIBUTING.md as guidelines


## Version 2018.5.2

* Add export_html() function to save heatmap as an interactive html heatmap


## Version 2018.5.1

* In `calour.training` module, added functions to do regression and classification and to visualize their results. `SortedStratifiedKFold` and `RepeatedSortedStratifiedKFold` are aslo added for stratified cross validation for regression. They are recommended.<|MERGE_RESOLUTION|>--- conflicted
+++ resolved
@@ -1,19 +1,16 @@
 # calour changelog
 
-<<<<<<< HEAD
 ## Version 2024.8.31
-
 Bug Fixes:
 * Update code and unit tests to work with new version of numpy/pandas/scipy/matplotlib (some of the functions are deprecated in newer versions)
 * Bump requirements for numpy/pandas/scipy/matplotlib/python
-=======
+
 ## Version 2024.8.29
 New Features:
 * Support lists for sample_metadata and feature_metadata in Experiment.__init__()
 
 Bug Fixes:
 * Raise error when plotting a heatmap for an empty experiment
->>>>>>> 8392733a
 
 ## Version 2024.5.30
 add mRNAExperiment class for handling rna-seq data. interactive heatmap gene information is via the rna_calour module using Harmonizome server (https://maayanlab.cloud/Harmonizome)
