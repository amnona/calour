--- conflicted
+++ resolved
@@ -5,14 +5,11 @@
 #
 # The full license is in the file COPYING.txt, distributed with this software.
 # ----------------------------------------------------------------------------
-<<<<<<< HEAD
-=======
 
 from logging.config import fileConfig
 
 from pkg_resources import resource_filename
 
->>>>>>> 837526cc
 from calour.experiment import Experiment, add_functions
 from calour.io import read, read_taxa
 
