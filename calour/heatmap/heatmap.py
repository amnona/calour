--- conflicted
+++ resolved
@@ -263,11 +263,7 @@
     gui_obj()
 
 
-<<<<<<< HEAD
-def plot_s(exp, field=None, **kwargs):
-=======
 def plot_sort(exp, field=None, **kwargs):
->>>>>>> aa326875
     '''Plot bacteria after sorting by field
     This is a convenience wrapper for plot()
     Note: if sample_field is in **kwargs, use it as labels after sorting using field
