# ----------------------------------------------------------------------------
# Copyright (c) 2016--,  Calour development team.
#
# Distributed under the terms of the Modified BSD License.
#
# The full license is in the file COPYING.txt, distributed with this software.
# ----------------------------------------------------------------------------

from unittest import TestCase
from os.path import join, dirname, abspath

import pandas.util.testing as pdt
import numpy.testing as npt

import calour as ca


class Tests(TestCase):
    def setUp(self):
        test_data_dir = join(dirname(abspath(__file__)), 'tests', 'data')
        self.test_data_dir = test_data_dir
        # a simple artificial biom table
        self.test1_biom = join(test_data_dir, 'test1.biom')
        self.test1_samp = join(test_data_dir, 'test1.sample')
        self.test1_feat = join(test_data_dir, 'test1.feature')
        self.test2_biom = join(test_data_dir, 'test2.biom')
        self.test2_samp = join(test_data_dir, 'test2.sample')
        self.test2_feat = join(test_data_dir, 'test2.feature')
        # a dense timeseries (real data)
        self.timeseries_biom = join(test_data_dir, 'timeseries.biom')
        self.timeseries_samp = join(test_data_dir, 'timeseries.sample')
        # a simple openms bucket table csv file
        self.openms_csv = join(test_data_dir, 'openms_bucket_table.csv')


def assertIsInstance(obj, cls, msg=''):
    """Test that obj is an instance of cls
    (which can be a class or a tuple of classes,
    as supported by isinstance()).
    (copied From Pandas unit testing module)"""
    if not isinstance(obj, cls):
        err_msg = "{0}Expected type {1}, found {2} instead"
        raise AssertionError(err_msg.format(msg, cls, type(obj)))


<<<<<<< HEAD
def assert_experiment_equal(exp1, exp2, check_history=False, almost_equal=True, ignore_md_fields=('_calour_original_abundance',)):
=======
def assert_experiment_equal(exp1, exp2, check_history=False, almost_equal=True, ignore_md_fields=['_calour_read_count']):
>>>>>>> 796d531b
    '''Test if two experiments are equal

    Parameters
    ----------
    exp1 : Experiment
    exp2 : Experiment
    check_history : bool (optional)
        False (default) to skip testing the command history, True to compare also the command history
    almost_equal : bool (optional)
        True (default) to test for almost identical, False to test the data matrix for exact identity
<<<<<<< HEAD
    ignore_md_fields : tuple of str or None
=======
    ignore_md_fields : list of str or None
>>>>>>> 796d531b
        list of metadata fields to ignore in the comparison. Default is ignoring the original read count (when sample loaded)
    '''
    assertIsInstance(exp1, ca.Experiment, 'exp1 not a calour Experiment class')
    assertIsInstance(exp2, ca.Experiment, 'exp2 not a calour Experiment class')

    # test the metadata
<<<<<<< HEAD
    sample_columns = exp1.sample_metadata.columns.union(exp1.sample_metadata.columns)
    feature_columns = exp1.feature_metadata.columns.union(exp2.feature_metadata.columns)
=======
    sample_columns = exp1.sample_metadata.columns
    feature_columns = exp1.feature_metadata.columns
>>>>>>> 796d531b
    if ignore_md_fields is not None:
        for cignore in ignore_md_fields:
            if cignore in sample_columns:
                sample_columns = sample_columns.delete(sample_columns.get_loc(cignore))
            if cignore in feature_columns:
                feature_columns = feature_columns.delete(feature_columns.get_loc(cignore))
<<<<<<< HEAD
    # test experiments contain the same columns after the ignore list
    assert(len(sample_columns.difference(exp1.sample_metadata.columns)) == 0)
    assert(len(sample_columns.difference(exp2.sample_metadata.columns)) == 0)
    assert(len(feature_columns.difference(exp1.feature_metadata.columns)) == 0)
    assert(len(feature_columns.difference(exp2.feature_metadata.columns)) == 0)

=======
>>>>>>> 796d531b
    pdt.assert_frame_equal(exp1.feature_metadata[feature_columns], exp2.feature_metadata[feature_columns])
    pdt.assert_frame_equal(exp1.sample_metadata[sample_columns], exp2.sample_metadata[sample_columns])

    # test the data
    if almost_equal:
        dat1 = exp1.get_data(sparse=False, copy=True)
        dat2 = exp2.get_data(sparse=False, copy=True)
        npt.assert_array_almost_equal(dat1, dat2)
    else:
        npt.assert_array_equal(exp1.data, exp2.data)
    if check_history:
        if not exp1._call_history == exp2._call_history:
            raise AssertionError('histories are different between exp1 and exp2')<|MERGE_RESOLUTION|>--- conflicted
+++ resolved
@@ -43,11 +43,7 @@
         raise AssertionError(err_msg.format(msg, cls, type(obj)))
 
 
-<<<<<<< HEAD
 def assert_experiment_equal(exp1, exp2, check_history=False, almost_equal=True, ignore_md_fields=('_calour_original_abundance',)):
-=======
-def assert_experiment_equal(exp1, exp2, check_history=False, almost_equal=True, ignore_md_fields=['_calour_read_count']):
->>>>>>> 796d531b
     '''Test if two experiments are equal
 
     Parameters
@@ -58,39 +54,26 @@
         False (default) to skip testing the command history, True to compare also the command history
     almost_equal : bool (optional)
         True (default) to test for almost identical, False to test the data matrix for exact identity
-<<<<<<< HEAD
     ignore_md_fields : tuple of str or None
-=======
-    ignore_md_fields : list of str or None
->>>>>>> 796d531b
         list of metadata fields to ignore in the comparison. Default is ignoring the original read count (when sample loaded)
     '''
     assertIsInstance(exp1, ca.Experiment, 'exp1 not a calour Experiment class')
     assertIsInstance(exp2, ca.Experiment, 'exp2 not a calour Experiment class')
 
     # test the metadata
-<<<<<<< HEAD
     sample_columns = exp1.sample_metadata.columns.union(exp1.sample_metadata.columns)
     feature_columns = exp1.feature_metadata.columns.union(exp2.feature_metadata.columns)
-=======
-    sample_columns = exp1.sample_metadata.columns
-    feature_columns = exp1.feature_metadata.columns
->>>>>>> 796d531b
     if ignore_md_fields is not None:
         for cignore in ignore_md_fields:
             if cignore in sample_columns:
                 sample_columns = sample_columns.delete(sample_columns.get_loc(cignore))
             if cignore in feature_columns:
                 feature_columns = feature_columns.delete(feature_columns.get_loc(cignore))
-<<<<<<< HEAD
-    # test experiments contain the same columns after the ignore list
     assert(len(sample_columns.difference(exp1.sample_metadata.columns)) == 0)
     assert(len(sample_columns.difference(exp2.sample_metadata.columns)) == 0)
     assert(len(feature_columns.difference(exp1.feature_metadata.columns)) == 0)
     assert(len(feature_columns.difference(exp2.feature_metadata.columns)) == 0)
 
-=======
->>>>>>> 796d531b
     pdt.assert_frame_equal(exp1.feature_metadata[feature_columns], exp2.feature_metadata[feature_columns])
     pdt.assert_frame_equal(exp1.sample_metadata[sample_columns], exp2.sample_metadata[sample_columns])
 
