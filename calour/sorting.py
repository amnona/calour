--- conflicted
+++ resolved
@@ -76,12 +76,8 @@
 
     return new
 
-<<<<<<< HEAD
-# @Experiment._record_sig
-=======
-
-@Experiment._record_sig
->>>>>>> 62e1c4d5
+
+@Experiment._record_sig
 def cluster_data(exp, axis=0, transform=None, metric='euclidean', inplace=False, **kwargs):
     '''Cluster the samples/features.
 
@@ -109,20 +105,11 @@
         With features filtered (if min_abundance is not None) and clsutered (reordered)
 
     '''
-<<<<<<< HEAD
-    if transform is not None:
-        data = transform(exp.data, axis=axis, **kwargs)
-    else:
-        data = exp.get_data(sparse=False, getcopy=True).transpose()
-        # data = data.scale()
-
-=======
     if transform is None:
         transform = _transform
     data = transform(exp.data, axis=axis, **kwargs)
     if axis == 0:
         data = data.T
->>>>>>> 62e1c4d5
     # cluster
     dist_mat = spatial.distance.pdist(data, metric=metric)
     linkage = cluster.hierarchy.single(dist_mat)
