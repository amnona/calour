--- conflicted
+++ resolved
@@ -50,11 +50,8 @@
         x = exp.sample_metadata
     elif axis == 1:
         x = exp.feature_metadata
-<<<<<<< HEAD
-=======
     # convert to string type because nan values, if they exist in the column,
     # will fail `np.unique`
->>>>>>> 8c5553fa
     values = x[field].astype(str).values
     unique, counts = np.unique(values, return_counts=True)
     if num_keep is None:
