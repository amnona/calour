--- conflicted
+++ resolved
@@ -1,62 +1,3 @@
-<<<<<<< HEAD
-# calour functions for filtering samples/observations
-# functions should call reorder_samples() / reorder_obs()
-
-import calour as ca
-
-
-def filter_samples(exp, field, values, exclude=False, inplace=False):
-	'''
-	filter samples from the experiment keeping only samples where the value in field
-	is in values
-	if exclude is true - remove the matching samples instead of filtering them
-	'''
-
-	# should call reorder_samples()
-
-
-def filter_orig_reads(exp, minreads=10000, inplace=False):
-	'''
-	filter samples that have less than minreads total reads
-	'''
-
-
-def filter_taxonomy(exp, taxonomy, exact=False, exclude=False, inplace=False):
-	'''
-	filter keeping only observations with taxonomy string matching taxonomy
-	if exact=True, look for partial match instead of identity
-	'''
-
-
-def filter_obs_min_reads(exp, minreads=10, exclude=False, inplace=False):
-	'''
-	keep only observations with at least minreads total over all samples
-	'''
-
-
-def filter_obs_mean_reads(exp, meanreads=0.001, exclude=False, inplace=False):
-	'''
-	keep only observations with at least minreads mean in all samples
-	'''
-
-
-def filter_obs_presence(exp, frac_pres=0.5, threshold=0, exclude=False, inplace=False):
-	'''
-	keep only observations present (number reads > threshold) in at least frac_pres of samples
-	'''
-
-
-def filter_obs(exp, values, exclude=False, inplace=False):
-	'''
-	keep only observations with id (usually sequence) in values list
-	'''
-
-
-def filter_seqs_from_fasta(exp, filename, exclude=False, inplace=False):
-	'''
-	keep only observations who'se id (sequence) is in the fasta file filename
-	'''
-=======
 # ----------------------------------------------------------------------------
 # Copyright (c) 2016--,  Calour development team.
 #
@@ -248,4 +189,3 @@
     unique, counts = np.unique(np.array(x), return_counts=True)
     max_1, max_2 = nlargest(2, counts)
     return max_1 / max_2 <= ratio
->>>>>>> 8d5e224c
